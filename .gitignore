--- conflicted
+++ resolved
@@ -1,9 +1,6 @@
 node_modules/
 build/
-<<<<<<< HEAD
 lib/
-=======
 binding/
->>>>>>> df552fd5
 *.winmd
 /.vscode