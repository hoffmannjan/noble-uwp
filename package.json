{
	"name": "noble-uwp",
	"version": "0.4.4",
	"description": "Noble (Node.js Bluetooth LE) with Windows 10 UWP bindings",
	"main": "index.js",
	"scripts": {
<<<<<<< HEAD
		"install": "build.cmd",
		"compile": "babel --presets es2015 -d lib/ src/",
		"prepublish": "npm run compile"
=======
		"install": "install.cmd"
>>>>>>> df552fd5
	},
	"os": [
		"win32"
	],
	"engines": {
		"node": ">=6.4"
	},
	"repository": {
		"type": "git",
		"url": "git+https://github.com/jasongin/noble-uwp.git"
	},
	"keywords": [
		"bluetooth",
		"BLE"
	],
	"author": "jasongin <jasongin@microsoft.com>",
	"license": "MIT",
	"bugs": {
		"url": "https://github.com/jasongin/noble-uwp/issues"
	},
	"homepage": "https://github.com/jasongin/noble-uwp#readme",
	"dependencies": {
		"debug": "^2.6.0",
		"noble": "^1.7.0"
	},
<<<<<<< HEAD
	"devDependencies": {
		"babel-cli": "6.24.1",
		"babel-preset-es2015": "6.24.1"
	}
=======
	"bundledDependencies": [
		"node-pre-gyp"
	]
>>>>>>> df552fd5
}<|MERGE_RESOLUTION|>--- conflicted
+++ resolved
@@ -4,13 +4,9 @@
 	"description": "Noble (Node.js Bluetooth LE) with Windows 10 UWP bindings",
 	"main": "index.js",
 	"scripts": {
-<<<<<<< HEAD
 		"install": "build.cmd",
 		"compile": "babel --presets es2015 -d lib/ src/",
 		"prepublish": "npm run compile"
-=======
-		"install": "install.cmd"
->>>>>>> df552fd5
 	},
 	"os": [
 		"win32"
@@ -36,14 +32,11 @@
 		"debug": "^2.6.0",
 		"noble": "^1.7.0"
 	},
-<<<<<<< HEAD
 	"devDependencies": {
 		"babel-cli": "6.24.1",
 		"babel-preset-es2015": "6.24.1"
-	}
-=======
+	},
 	"bundledDependencies": [
 		"node-pre-gyp"
 	]
->>>>>>> df552fd5
 }